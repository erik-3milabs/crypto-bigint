--- conflicted
+++ resolved
@@ -1,15 +1,11 @@
 //! Wrapper type for non-zero integers.
 
-<<<<<<< HEAD
-use crate::{Bounded, Constants, ConstChoice, Encoding, Int, Limb, Uint, Zero};
-=======
->>>>>>> 986faf2e
+use crate::{Bounded, ConstChoice, Constants, Encoding, Int, Limb, Uint, Zero};
 use core::{
     fmt,
     num::{NonZeroU128, NonZeroU16, NonZeroU32, NonZeroU64, NonZeroU8},
     ops::Deref,
 };
-<<<<<<< HEAD
 use subtle::{Choice, ConditionallySelectable, ConstantTimeEq, CtOption};
 
 #[cfg(feature = "hybrid-array")]
@@ -17,22 +13,12 @@
 
 #[cfg(feature = "rand_core")]
 use {crate::Random, rand_core::RngCore};
-=======
->>>>>>> 986faf2e
 
 #[cfg(feature = "serde")]
 use serdect::serde::{
     de::{Error, Unexpected},
     Deserialize, Deserializer, Serialize, Serializer,
 };
-use subtle::{Choice, ConditionallySelectable, ConstantTimeEq, CtOption};
-
-#[cfg(feature = "rand_core")]
-use {crate::Random, rand_core::CryptoRngCore};
-
-#[cfg(feature = "hybrid-array")]
-use crate::{ArrayEncoding, ByteArray};
-use crate::{Bounded, ConstChoice, Constants, Encoding, Int, Limb, Uint, Zero};
 
 /// Wrapper type for non-zero integers.
 #[derive(Clone, Copy, Debug, Eq, Hash, PartialEq, PartialOrd, Ord)]
@@ -185,7 +171,6 @@
 }
 
 impl<const LIMBS: usize> NonZero<Int<LIMBS>> {
-<<<<<<< HEAD
     /// Creates a new non-zero integer in a const context.
     /// Panics if the value is zero.
     ///
@@ -200,8 +185,6 @@
         }
     }
 
-=======
->>>>>>> 986faf2e
     /// Convert a [`NonZero<Int>`] to its sign and [`NonZero<Uint>`] magnitude.
     pub const fn abs_sign(&self) -> (NonZero<Uint<LIMBS>>, ConstChoice) {
         let (abs, sign) = self.0.abs_sign();
@@ -438,12 +421,6 @@
 #[cfg(all(test, feature = "serde"))]
 #[allow(clippy::unwrap_used)]
 mod tests_serde {
-<<<<<<< HEAD
-    use bincode::ErrorKind;
-
-    use crate::{NonZero, U64};
-=======
->>>>>>> 986faf2e
     use bincode::ErrorKind;
 
     use crate::{NonZero, U64};
