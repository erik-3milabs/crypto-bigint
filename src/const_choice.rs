use subtle::{Choice, CtOption};

use crate::{modular::SafeGcdInverter, Int, Limb, NonZero, Odd, Uint, WideWord, Word};

/// A boolean value returned by constant-time `const fn`s.
// TODO: should be replaced by `subtle::Choice` or `CtOption`
// when `subtle` starts supporting const fns.
#[derive(Debug, Copy, Clone)]
pub struct ConstChoice(Word);

impl ConstChoice {
    /// The falsy value.
    pub const FALSE: Self = Self(0);

    /// The truthy value.
    pub const TRUE: Self = Self(Word::MAX);

    #[inline]
    #[allow(trivial_numeric_casts)]
    pub(crate) const fn as_u32_mask(&self) -> u32 {
        self.0 as u32
    }

    #[inline]
    #[cfg(target_pointer_width = "32")]
    pub(crate) const fn as_u64_mask(&self) -> u64 {
        ((self.0 as u64) << 32) | (self.0 as u64)
    }

    #[inline]
    #[cfg(target_pointer_width = "64")]
    pub(crate) const fn as_u64_mask(&self) -> u64 {
        self.0
    }

    /// Returns the truthy value if `value == Word::MAX`, and the falsy value if `value == 0`.
    /// Panics for other values.
    #[inline]
    pub(crate) const fn from_word_mask(value: Word) -> Self {
        debug_assert!(value == Self::FALSE.0 || value == Self::TRUE.0);
        Self(value)
    }

    /// Returns the truthy value if `value == 1`, and the falsy value if `value == 0`.
    /// Panics for other values.
    #[inline]
    pub(crate) const fn from_word_lsb(value: Word) -> Self {
        debug_assert!(value == 0 || value == 1);
        Self(value.wrapping_neg())
    }

    /// Returns the truthy value if the most significant bit of `value` is `1`,
    /// and the falsy value if it equals `0`.
    #[inline]
    pub(crate) const fn from_word_msb(value: Word) -> Self {
        Self::from_word_lsb(value >> (Word::BITS - 1))
    }

    /// Returns the truthy value if `value == 1`, and the falsy value if `value == 0`.
    /// Panics for other values.
    #[inline]
    pub(crate) const fn from_wide_word_lsb(value: WideWord) -> Self {
        debug_assert!(value == 0 || value == 1);
        Self(value.wrapping_neg() as Word)
    }

    #[inline]
    pub(crate) const fn from_u32_lsb(value: u32) -> Self {
        debug_assert!(value == 0 || value == 1);
        #[allow(trivial_numeric_casts)]
        Self((value as Word).wrapping_neg())
    }

    #[inline]
    pub(crate) const fn from_u64_lsb(value: u64) -> Self {
        debug_assert!(value == 0 || value == 1);
        #[allow(trivial_numeric_casts)]
        Self((value as Word).wrapping_neg())
    }

    /// Returns the truthy value if `value != 0`, and the falsy value otherwise.
    #[inline]
    pub(crate) const fn from_u32_nonzero(value: u32) -> Self {
        Self::from_u32_lsb((value | value.wrapping_neg()) >> (u32::BITS - 1))
    }

    /// Returns the truthy value if `value != 0`, and the falsy value otherwise.
    #[inline]
    pub(crate) const fn from_u64_nonzero(value: u64) -> Self {
        Self::from_u64_lsb((value | value.wrapping_neg()) >> (u64::BITS - 1))
    }

    /// Returns the truthy value if `value != 0`, and the falsy value otherwise.
    #[inline]
    pub(crate) const fn from_word_nonzero(value: Word) -> Self {
        Self::from_word_lsb((value | value.wrapping_neg()) >> (Word::BITS - 1))
    }

    /// Returns the truthy value if `x == y`, and the falsy value otherwise.
    #[inline]
    pub(crate) const fn from_u32_eq(x: u32, y: u32) -> Self {
        Self::from_u32_nonzero(x ^ y).not()
    }

    /// Returns the truthy value if `x == y`, and the falsy value otherwise.
    #[inline]
    pub(crate) const fn from_u64_eq(x: u64, y: u64) -> Self {
        Self::from_u64_nonzero(x ^ y).not()
    }

    /// Returns the truthy value if `x == y`, and the falsy value otherwise.
    #[inline]
    pub(crate) const fn from_word_eq(x: Word, y: Word) -> Self {
        Self::from_word_nonzero(x ^ y).not()
    }

    /// Returns the truthy value if `x < y`, and the falsy value otherwise.
    #[inline]
    pub(crate) const fn from_word_lt(x: Word, y: Word) -> Self {
        // See "Hacker's Delight" 2nd ed, section 2-12 (Comparison predicates)
        let bit = (((!x) & y) | (((!x) | y) & (x.wrapping_sub(y)))) >> (Word::BITS - 1);
        Self::from_word_lsb(bit)
    }

    /// Returns the truthy value if `x > y`, and the falsy value otherwise.
    #[inline]
    pub(crate) const fn from_word_gt(x: Word, y: Word) -> Self {
        Self::from_word_lt(y, x)
    }

    /// Returns the truthy value if `x < y`, and the falsy value otherwise.
    #[inline]
    pub(crate) const fn from_u32_lt(x: u32, y: u32) -> Self {
        // See "Hacker's Delight" 2nd ed, section 2-12 (Comparison predicates)
        let bit = (((!x) & y) | (((!x) | y) & (x.wrapping_sub(y)))) >> (u32::BITS - 1);
        Self::from_u32_lsb(bit)
    }

    /// Returns the truthy value if `x <= y` and the falsy value otherwise.
    #[inline]
    pub(crate) const fn from_word_le(x: Word, y: Word) -> Self {
        // See "Hacker's Delight" 2nd ed, section 2-12 (Comparison predicates)
        let bit = (((!x) | y) & ((x ^ y) | !(y.wrapping_sub(x)))) >> (Word::BITS - 1);
        Self::from_word_lsb(bit)
    }

    /// Returns the truthy value if `x <= y` and the falsy value otherwise.
    #[inline]
    pub(crate) const fn from_wide_word_le(x: WideWord, y: WideWord) -> Self {
        // See "Hacker's Delight" 2nd ed, section 2-12 (Comparison predicates)
        let bit = (((!x) | y) & ((x ^ y) | !(y.wrapping_sub(x)))) >> (WideWord::BITS - 1);
        Self::from_wide_word_lsb(bit)
    }

    /// Returns the truthy value if `x <= y` and the falsy value otherwise.
    #[inline]
    pub(crate) const fn from_u32_le(x: u32, y: u32) -> Self {
        // See "Hacker's Delight" 2nd ed, section 2-12 (Comparison predicates)
        let bit = (((!x) | y) & ((x ^ y) | !(y.wrapping_sub(x)))) >> (u32::BITS - 1);
        Self::from_u32_lsb(bit)
    }

    /// Returns the truthy value if `x < y`, and the falsy value otherwise.
    #[inline]
    pub(crate) const fn from_u64_lt(x: u64, y: u64) -> Self {
        // See "Hacker's Delight" 2nd ed, section 2-12 (Comparison predicates)
        let bit = (((!x) & y) | (((!x) | y) & (x.wrapping_sub(y)))) >> (u64::BITS - 1);
        Self::from_u64_lsb(bit)
    }

    /// Returns the truthy value if `x > y`, and the falsy value otherwise.
    #[inline]
    pub(crate) const fn from_u64_gt(x: u64, y: u64) -> Self {
        Self::from_u64_lt(y, x)
    }

    #[inline]
    pub(crate) const fn not(&self) -> Self {
        Self(!self.0)
    }

    #[inline]
    pub(crate) const fn or(&self, other: Self) -> Self {
        Self(self.0 | other.0)
    }

    #[inline]
    pub(crate) const fn and(&self, other: Self) -> Self {
        Self(self.0 & other.0)
    }

    #[inline]
    pub(crate) const fn xor(&self, other: Self) -> Self {
        Self(self.0 ^ other.0)
    }

    #[inline]
    pub(crate) const fn ne(&self, other: Self) -> Self {
        Self::xor(self, other)
    }

<<<<<<< HEAD
=======
    #[inline]
    pub(crate) const fn eq(&self, other: Self) -> Self {
        Self::ne(self, other).not()
    }

>>>>>>> 986faf2e
    /// Return `b` if `self` is truthy, otherwise return `a`.
    #[inline]
    pub(crate) const fn select_word(&self, a: Word, b: Word) -> Word {
        a ^ (self.0 & (a ^ b))
    }

    /// Return `b` if `self` is truthy, otherwise return `a`.
    #[inline]
    pub(crate) const fn select_wide_word(&self, a: WideWord, b: WideWord) -> WideWord {
        let mask = ((self.0 as WideWord) << Word::BITS) | (self.0 as WideWord);
        a ^ (mask & (a ^ b))
    }

    /// Return `b` if `self` is truthy, otherwise return `a`.
    #[inline]
    pub(crate) const fn select_u32(&self, a: u32, b: u32) -> u32 {
        a ^ (self.as_u32_mask() & (a ^ b))
    }

    /// Return `b` if `self` is truthy, otherwise return `a`.
    #[inline]
    pub(crate) const fn select_u64(&self, a: u64, b: u64) -> u64 {
        a ^ (self.as_u64_mask() & (a ^ b))
    }

    /// Return `x` if `self` is truthy, otherwise return 0.
    #[inline]
    pub(crate) const fn if_true_word(&self, x: Word) -> Word {
        x & self.0
    }

    /// Return `x` if `self` is truthy, otherwise return 0.
    #[inline]
    pub(crate) const fn if_true_u32(&self, x: u32) -> u32 {
        x & self.as_u32_mask()
    }

    #[inline]
    pub(crate) const fn is_true_vartime(&self) -> bool {
        self.0 == ConstChoice::TRUE.0
    }

    #[inline]
    pub(crate) const fn to_u8(self) -> u8 {
        (self.0 as u8) & 1
    }

    /// WARNING: this method should only be used in contexts that aren't constant-time critical!
    #[inline]
    pub(crate) const fn to_bool_vartime(self) -> bool {
        self.to_u8() != 0
    }
}

impl From<ConstChoice> for Choice {
    #[inline]
    fn from(choice: ConstChoice) -> Self {
        Choice::from(choice.to_u8())
    }
}

impl From<Choice> for ConstChoice {
    #[inline]
    fn from(choice: Choice) -> Self {
        ConstChoice::from_word_lsb(choice.unwrap_u8() as Word)
    }
}

impl From<ConstChoice> for bool {
    fn from(choice: ConstChoice) -> Self {
        choice.is_true_vartime()
    }
}

impl PartialEq for ConstChoice {
    fn eq(&self, other: &Self) -> bool {
        self.0 == other.0
    }
}

/// An equivalent of `subtle::CtOption` usable in a `const fn` context.
#[derive(Debug, Clone)]
pub struct ConstCtOption<T> {
    value: T,
    is_some: ConstChoice,
}

impl<T> ConstCtOption<T> {
    #[inline]
    pub(crate) const fn new(value: T, is_some: ConstChoice) -> Self {
        Self { value, is_some }
    }

    #[inline]
    pub(crate) const fn some(value: T) -> Self {
        Self {
            value,
            is_some: ConstChoice::TRUE,
        }
    }

    #[inline]
    pub(crate) const fn none(dummy_value: T) -> Self {
        Self {
            value: dummy_value,
            is_some: ConstChoice::FALSE,
        }
    }

    /// Returns a reference to the contents of this structure.
    ///
    /// **Note:** if the second element is `None`, the first value may take any value.
    #[inline]
    pub(crate) const fn components_ref(&self) -> (&T, ConstChoice) {
        // Since Rust is not smart enough to tell that we would be moving the value,
        // and hence no destructors will be called, we have to return a reference instead.
        // See https://github.com/rust-lang/rust/issues/66753
        (&self.value, self.is_some)
    }

    /// Returns a true [`ConstChoice`] if this value is `Some`.
    #[inline]
    pub const fn is_some(&self) -> ConstChoice {
        self.is_some
    }

    /// Returns a true [`ConstChoice`] if this value is `None`.
    #[inline]
    pub const fn is_none(&self) -> ConstChoice {
        self.is_some.not()
    }

    /// This returns the underlying value but panics if it is not `Some`.
    #[inline]
    pub fn unwrap(self) -> T {
        assert!(self.is_some.is_true_vartime());
        self.value
    }

    /// Apply an additional [`ConstChoice`] requirement to `is_some`.
    #[inline]
    pub(crate) const fn and_choice(mut self, is_some: ConstChoice) -> Self {
        self.is_some = self.is_some.and(is_some);
        self
    }
}

impl<T> From<ConstCtOption<T>> for CtOption<T> {
    #[inline]
    fn from(value: ConstCtOption<T>) -> Self {
        CtOption::new(value.value, value.is_some.into())
    }
}

impl<T> From<ConstCtOption<T>> for Option<T> {
    #[inline]
    fn from(value: ConstCtOption<T>) -> Self {
        if value.is_some.into() {
            Some(value.value)
        } else {
            None
        }
    }
}

// Need specific implementations to work around the
// "destructors cannot be evaluated at compile-time" error
// See https://github.com/rust-lang/rust/issues/66753

impl<const LIMBS: usize> ConstCtOption<Uint<LIMBS>> {
    /// This returns the underlying value if it is `Some` or the provided value otherwise.
    #[inline]
    pub const fn unwrap_or(self, def: Uint<LIMBS>) -> Uint<LIMBS> {
        Uint::select(&def, &self.value, self.is_some)
    }

    /// Returns the contained value, consuming the `self` value.
    ///
    /// # Panics
    ///
    /// Panics if the value is none with a custom panic message provided by
    /// `msg`.
    #[inline]
    pub const fn expect(self, msg: &str) -> Uint<LIMBS> {
        assert!(self.is_some.is_true_vartime(), "{}", msg);
        self.value
    }

    /// Returns the contained value, interpreting the underlying [`Uint`] value as an [`Int`].
    #[inline]
    pub const fn as_int(&self) -> ConstCtOption<Int<LIMBS>> {
<<<<<<< HEAD
        ConstCtOption::new(self.value.as_int(), self.is_some)
=======
        ConstCtOption::new(Int::from_bits(self.value), self.is_some)
>>>>>>> 986faf2e
    }
}

impl<const LIMBS: usize> ConstCtOption<(Uint<LIMBS>, Uint<LIMBS>)> {
    /// Returns the contained value, consuming the `self` value.
    ///
    /// # Panics
    ///
    /// Panics if the value is none with a custom panic message provided by
    /// `msg`.
    #[inline]
    pub const fn expect(self, msg: &str) -> (Uint<LIMBS>, Uint<LIMBS>) {
        assert!(self.is_some.is_true_vartime(), "{}", msg);
        self.value
    }
}

impl<const LIMBS: usize> ConstCtOption<NonZero<Uint<LIMBS>>> {
    /// Returns the contained value, consuming the `self` value.
    ///
    /// # Panics
    ///
    /// Panics if the value is none with a custom panic message provided by
    /// `msg`.
    #[inline]
    pub const fn expect(self, msg: &str) -> NonZero<Uint<LIMBS>> {
        assert!(self.is_some.is_true_vartime(), "{}", msg);
        self.value
    }
}

impl<const LIMBS: usize> ConstCtOption<Odd<Uint<LIMBS>>> {
    /// Returns the contained value, consuming the `self` value.
    ///
    /// # Panics
    ///
    /// Panics if the value is none with a custom panic message provided by
    /// `msg`.
    #[inline]
    pub const fn expect(self, msg: &str) -> Odd<Uint<LIMBS>> {
        assert!(self.is_some.is_true_vartime(), "{}", msg);
        self.value
    }
}

impl<const LIMBS: usize> ConstCtOption<Int<LIMBS>> {
    /// This returns the underlying value if it is `Some` or the provided value otherwise.
    #[inline]
    pub const fn unwrap_or(self, def: Int<LIMBS>) -> Int<LIMBS> {
        Int::select(&def, &self.value, self.is_some)
    }

    /// Returns the contained value, consuming the `self` value.
    ///
    /// # Panics
    ///
    /// Panics if the value is none with a custom panic message provided by
    /// `msg`.
    #[inline]
    pub const fn expect(self, msg: &str) -> Int<LIMBS> {
        assert!(self.is_some.is_true_vartime(), "{}", msg);
        self.value
    }
}

impl ConstCtOption<NonZero<Limb>> {
    /// Returns the contained value, consuming the `self` value.
    ///
    /// # Panics
    ///
    /// Panics if the value is none with a custom panic message provided by
    /// `msg`.
    #[inline]
    pub const fn expect(self, msg: &str) -> NonZero<Limb> {
        assert!(self.is_some.is_true_vartime(), "{}", msg);
        self.value
    }
}

impl<const SAT_LIMBS: usize, const UNSAT_LIMBS: usize>
    ConstCtOption<SafeGcdInverter<SAT_LIMBS, UNSAT_LIMBS>>
{
    /// Returns the contained value, consuming the `self` value.
    ///
    /// # Panics
    ///
    /// Panics if the value is none with a custom panic message provided by
    /// `msg`.
    #[inline]
    pub const fn expect(self, msg: &str) -> SafeGcdInverter<SAT_LIMBS, UNSAT_LIMBS> {
        assert!(self.is_some.is_true_vartime(), "{}", msg);
        self.value
    }
}

#[cfg(test)]
mod tests {
    use crate::{WideWord, Word};

    use super::ConstChoice;

    #[test]
    fn from_u64_lsb() {
        assert_eq!(ConstChoice::from_u64_lsb(0), ConstChoice::FALSE);
        assert_eq!(ConstChoice::from_u64_lsb(1), ConstChoice::TRUE);
    }

    #[test]
    fn from_word_lt() {
        assert_eq!(ConstChoice::from_word_lt(4, 5), ConstChoice::TRUE);
        assert_eq!(ConstChoice::from_word_lt(5, 5), ConstChoice::FALSE);
        assert_eq!(ConstChoice::from_word_lt(6, 5), ConstChoice::FALSE);
    }

    #[test]
    fn from_word_gt() {
        assert_eq!(ConstChoice::from_word_gt(4, 5), ConstChoice::FALSE);
        assert_eq!(ConstChoice::from_word_gt(5, 5), ConstChoice::FALSE);
        assert_eq!(ConstChoice::from_word_gt(6, 5), ConstChoice::TRUE);
    }

    #[test]
    fn from_wide_word_le() {
        assert_eq!(ConstChoice::from_wide_word_le(4, 5), ConstChoice::TRUE);
        assert_eq!(ConstChoice::from_wide_word_le(5, 5), ConstChoice::TRUE);
        assert_eq!(ConstChoice::from_wide_word_le(6, 5), ConstChoice::FALSE);
    }

    #[test]
    fn select_u32() {
        let a: u32 = 1;
        let b: u32 = 2;
        assert_eq!(ConstChoice::TRUE.select_u32(a, b), b);
        assert_eq!(ConstChoice::FALSE.select_u32(a, b), a);
    }

    #[test]
    fn select_u64() {
        let a: u64 = 1;
        let b: u64 = 2;
        assert_eq!(ConstChoice::TRUE.select_u64(a, b), b);
        assert_eq!(ConstChoice::FALSE.select_u64(a, b), a);
    }

    #[test]
    fn select_word() {
        let a: Word = 1;
        let b: Word = 2;
        assert_eq!(ConstChoice::TRUE.select_word(a, b), b);
        assert_eq!(ConstChoice::FALSE.select_word(a, b), a);
    }

    #[test]
    fn select_wide_word() {
        let a: WideWord = (1 << Word::BITS) + 1;
        let b: WideWord = (3 << Word::BITS) + 4;
        assert_eq!(ConstChoice::TRUE.select_wide_word(a, b), b);
        assert_eq!(ConstChoice::FALSE.select_wide_word(a, b), a);
    }
}<|MERGE_RESOLUTION|>--- conflicted
+++ resolved
@@ -199,14 +199,11 @@
         Self::xor(self, other)
     }
 
-<<<<<<< HEAD
-=======
     #[inline]
     pub(crate) const fn eq(&self, other: Self) -> Self {
         Self::ne(self, other).not()
     }
 
->>>>>>> 986faf2e
     /// Return `b` if `self` is truthy, otherwise return `a`.
     #[inline]
     pub(crate) const fn select_word(&self, a: Word, b: Word) -> Word {
@@ -398,11 +395,7 @@
     /// Returns the contained value, interpreting the underlying [`Uint`] value as an [`Int`].
     #[inline]
     pub const fn as_int(&self) -> ConstCtOption<Int<LIMBS>> {
-<<<<<<< HEAD
         ConstCtOption::new(self.value.as_int(), self.is_some)
-=======
-        ConstCtOption::new(Int::from_bits(self.value), self.is_some)
->>>>>>> 986faf2e
     }
 }
 
@@ -500,9 +493,8 @@
 
 #[cfg(test)]
 mod tests {
+    use super::ConstChoice;
     use crate::{WideWord, Word};
-
-    use super::ConstChoice;
 
     #[test]
     fn from_u64_lsb() {
