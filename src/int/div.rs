//! [`Int`] division operations.

use core::ops::Div;

use subtle::{Choice, CtOption};

use crate::{CheckedDiv, ConstChoice, ConstCtOption, Int, NonZero, Uint};

impl<const LIMBS: usize> Int<LIMBS> {
    #[inline]
<<<<<<< HEAD
    /// Base div_rem operation on dividing [`Int`]s.
    /// Computes the quotient and remainder of `self / rhs`.
    /// Furthermore, returns the signs of `self` and `rhs`.
=======
    /// Base div_rem operation.
    ///
    /// Given `(a, b)`, computes the quotient and remainder of their absolute values. Furthermore,
    /// returns the signs of `a` and `b`.
>>>>>>> 2c8af9c8
    const fn div_rem_base(
        &self,
        rhs: &NonZero<Self>,
    ) -> (Uint<{ LIMBS }>, Uint<{ LIMBS }>, ConstChoice, ConstChoice) {
        // Step 1: split operands into signs and magnitudes.
        let (lhs_mag, lhs_sgn) = self.abs_sign();
        let (rhs_mag, rhs_sgn) = rhs.abs_sign();

        // Step 2. Divide magnitudes
        // safe to unwrap since rhs is NonZero.
        let (quotient, remainder) = lhs_mag.div_rem(&rhs_mag);

        (quotient, remainder, lhs_sgn, rhs_sgn)
    }

    /// Compute the quotient and remainder of `self / rhs`.
    ///
    /// Example:
    /// ```
    /// use crypto_bigint::{I128, NonZero};
    /// let (quotient, remainder) = I128::from(8).checked_div_rem(&I128::from(3).to_nz().unwrap());
    /// assert_eq!(quotient.unwrap(), I128::from(2));
    /// assert_eq!(remainder.unwrap(), I128::from(2));
    ///
    /// let (quotient, remainder) = I128::from(-8).checked_div_rem(&I128::from(3).to_nz().unwrap());
    /// assert_eq!(quotient.unwrap(), I128::from(-2));
    /// assert_eq!(remainder.unwrap(), I128::from(-2));
    ///
    /// let (quotient, remainder) = I128::from(8).checked_div_rem(&I128::from(-3).to_nz().unwrap());
    /// assert_eq!(quotient.unwrap(), I128::from(-2));
    /// assert_eq!(remainder.unwrap(), I128::from(2));
    ///
    /// let (quotient, remainder) = I128::from(-8).checked_div_rem(&I128::from(-3).to_nz().unwrap());
    /// assert_eq!(quotient.unwrap(), I128::from(2));
    /// assert_eq!(remainder.unwrap(), I128::from(-2));
    /// ```
    pub const fn checked_div_rem(
        &self,
        rhs: &NonZero<Self>,
    ) -> (ConstCtOption<Self>, ConstCtOption<Self>) {
        let (quotient, remainder, lhs_sgn, rhs_sgn) = self.div_rem_base(rhs);
        let opposing_signs = lhs_sgn.ne(rhs_sgn);
        (
            Self::new_from_abs_sign(quotient, opposing_signs),
            Self::new_from_abs_sign(remainder, lhs_sgn),
        )
    }

    /// Perform checked division, returning a [`CtOption`] which `is_some` only if the rhs != 0.
    /// Note: this operation rounds towards zero, truncating any fractional part of the exact result.
    pub fn checked_div(&self, rhs: &Self) -> CtOption<Self> {
        NonZero::new(*rhs).and_then(|rhs| self.checked_div_rem(&rhs).0.into())
    }

    /// Perform checked division, returning a [`CtOption`] which `is_some` only if the rhs != 0.
    /// Note: this operation rounds down.
    ///
    /// Example:
    /// ```
    /// use crypto_bigint::I128;
    /// assert_eq!(
    ///     I128::from(8).checked_div_floor(&I128::from(3)).unwrap(),
    ///     I128::from(2)
    /// );
    /// assert_eq!(
    ///     I128::from(-8).checked_div_floor(&I128::from(3)).unwrap(),
    ///     I128::from(-3)
    /// );
    /// assert_eq!(
    ///     I128::from(8).checked_div_floor(&I128::from(-3)).unwrap(),
    ///     I128::from(-3)
    /// );
    /// assert_eq!(
    ///     I128::from(-8).checked_div_floor(&I128::from(-3)).unwrap(),
    ///     I128::from(2)
    /// )
    /// ```
    pub fn checked_div_floor(&self, rhs: &Self) -> CtOption<Self> {
        NonZero::new(*rhs).and_then(|rhs| {
            let (quotient, remainder, lhs_sgn, rhs_sgn) = self.div_rem_base(&rhs);

            // Increment the quotient when
            // - lhs and rhs have opposing signs, and
            // - there is a non-zero remainder.
            let opposing_signs = lhs_sgn.ne(rhs_sgn);
            let increment_quotient = remainder.is_nonzero().and(opposing_signs);
            let quotient_sub_one = quotient.wrapping_add(&Uint::ONE);
            let quotient = Uint::select(&quotient, &quotient_sub_one, increment_quotient);

            Self::new_from_abs_sign(quotient, opposing_signs).into()
        })
    }

    /// Perform checked division and mod, returning a [`CtOption`] which `is_some` only
    /// if the rhs != 0.
    /// Note: this operation rounds down.
    ///
    /// Example:
    /// ```
    /// use crypto_bigint::I128;
    /// assert_eq!(
    ///     I128::from(8).checked_div_mod_floor(&I128::from(3)).unwrap(),
    ///     (I128::from(2), I128::from(2))
    /// );
    /// assert_eq!(
    ///     I128::from(-8).checked_div_mod_floor(&I128::from(3)).unwrap(),
    ///     (I128::from(-3), I128::from(-1))
    /// );
    /// assert_eq!(
    ///     I128::from(8).checked_div_mod_floor(&I128::from(-3)).unwrap(),
    ///     (I128::from(-3), I128::from(-1))
    /// );
    /// assert_eq!(
    ///     I128::from(-8).checked_div_mod_floor(&I128::from(-3)).unwrap(),
    ///     (I128::from(2), I128::from(2))
    /// );
    /// ```
    pub fn checked_div_mod_floor(&self, rhs: &Self) -> CtOption<(Self, Self)> {
        let (lhs_mag, lhs_sgn) = self.abs_sign();
        let (rhs_mag, rhs_sgn) = rhs.abs_sign();
        let opposing_signs = lhs_sgn.xor(rhs_sgn);
        NonZero::new(rhs_mag).and_then(|rhs_mag| {
            let (quotient, remainder) = lhs_mag.div_rem(&rhs_mag);

            // Increase the quotient by one when lhs and rhs have opposing signs and there
            // is a non-zero remainder.
            let modify = remainder.is_nonzero().and(opposing_signs);
            let quotient_sub_one = quotient.wrapping_add(&Uint::ONE);
            let quotient = Uint::select(&quotient, &quotient_sub_one, modify);

            // Invert the remainder and add one to remainder when lhs and rhs have opposing signs
            // and the remainder is non-zero.
            let inv_remainder = rhs_mag.wrapping_sub(&remainder);
            let remainder = Uint::select(&remainder, &inv_remainder, modify);

            CtOption::from(Int::new_from_abs_sign(quotient, opposing_signs)).and_then(|quotient| {
                CtOption::from(Int::new_from_abs_sign(remainder, opposing_signs))
                    .and_then(|remainder| CtOption::new((quotient, remainder), Choice::from(1u8)))
            })
        })
    }
}

impl<const LIMBS: usize> CheckedDiv for Int<LIMBS> {
    fn checked_div(&self, rhs: &Int<LIMBS>) -> CtOption<Self> {
        self.checked_div(rhs)
    }
}

impl<const LIMBS: usize> Div<&NonZero<Int<LIMBS>>> for &Int<LIMBS> {
    type Output = CtOption<Int<LIMBS>>;

    fn div(self, rhs: &NonZero<Int<LIMBS>>) -> Self::Output {
        *self / *rhs
    }
}

impl<const LIMBS: usize> Div<&NonZero<Int<LIMBS>>> for Int<LIMBS> {
    type Output = CtOption<Int<LIMBS>>;

    fn div(self, rhs: &NonZero<Int<LIMBS>>) -> Self::Output {
        self / *rhs
    }
}

impl<const LIMBS: usize> Div<NonZero<Int<LIMBS>>> for &Int<LIMBS> {
    type Output = CtOption<Int<LIMBS>>;

    fn div(self, rhs: NonZero<Int<LIMBS>>) -> Self::Output {
        *self / rhs
    }
}

impl<const LIMBS: usize> Div<NonZero<Int<LIMBS>>> for Int<LIMBS> {
    type Output = CtOption<Int<LIMBS>>;

    fn div(self, rhs: NonZero<Int<LIMBS>>) -> Self::Output {
        self.checked_div(&rhs)
    }
}

#[cfg(test)]
mod tests {
    use crate::int::{Int, I128};

    #[test]
    fn test_checked_div() {
        let min_plus_one = Int {
            0: I128::MIN.0.wrapping_add(&I128::ONE.0),
        };

        // lhs = min

        let result = I128::MIN.checked_div(&I128::MIN);
        assert_eq!(result.unwrap(), I128::ONE);

        let result = I128::MIN.checked_div(&I128::MINUS_ONE);
        assert!(bool::from(result.is_none()));

        let result = I128::MIN.checked_div(&I128::ZERO);
        assert!(bool::from(result.is_none()));

        let result = I128::MIN.checked_div(&I128::ONE);
        assert_eq!(result.unwrap(), I128::MIN);

        let result = I128::MIN.checked_div(&I128::MAX);
        assert_eq!(result.unwrap(), I128::MINUS_ONE);

        // lhs = -1

        let result = I128::MINUS_ONE.checked_div(&I128::MIN);
        assert_eq!(result.unwrap(), I128::ZERO);

        let result = I128::MINUS_ONE.checked_div(&I128::MINUS_ONE);
        assert_eq!(result.unwrap(), I128::ONE);

        let result = I128::MINUS_ONE.checked_div(&I128::ZERO);
        assert!(bool::from(result.is_none()));

        let result = I128::MINUS_ONE.checked_div(&I128::ONE);
        assert_eq!(result.unwrap(), I128::MINUS_ONE);

        let result = I128::MINUS_ONE.checked_div(&I128::MAX);
        assert_eq!(result.unwrap(), I128::ZERO);

        // lhs = 0

        let result = I128::ZERO.checked_div(&I128::MIN);
        assert_eq!(result.unwrap(), I128::ZERO);

        let result = I128::ZERO.checked_div(&I128::MINUS_ONE);
        assert_eq!(result.unwrap(), I128::ZERO);

        let result = I128::ZERO.checked_div(&I128::ZERO);
        assert!(bool::from(result.is_none()));

        let result = I128::ZERO.checked_div(&I128::ONE);
        assert_eq!(result.unwrap(), I128::ZERO);

        let result = I128::ZERO.checked_div(&I128::MAX);
        assert_eq!(result.unwrap(), I128::ZERO);

        // lhs = 1

        let result = I128::ONE.checked_div(&I128::MIN);
        assert_eq!(result.unwrap(), I128::ZERO);

        let result = I128::ONE.checked_div(&I128::MINUS_ONE);
        assert_eq!(result.unwrap(), I128::MINUS_ONE);

        let result = I128::ONE.checked_div(&I128::ZERO);
        assert!(bool::from(result.is_none()));

        let result = I128::ONE.checked_div(&I128::ONE);
        assert_eq!(result.unwrap(), I128::ONE);

        let result = I128::ONE.checked_div(&I128::MAX);
        assert_eq!(result.unwrap(), I128::ZERO);

        // lhs = max

        let result = I128::MAX.checked_div(&I128::MIN);
        assert_eq!(result.unwrap(), I128::ZERO);

        let result = I128::MAX.checked_div(&I128::MINUS_ONE);
        assert_eq!(result.unwrap(), min_plus_one);

        let result = I128::MAX.checked_div(&I128::ZERO);
        assert!(bool::from(result.is_none()));

        let result = I128::MAX.checked_div(&I128::ONE);
        assert_eq!(result.unwrap(), I128::MAX);

        let result = I128::MAX.checked_div(&I128::MAX);
        assert_eq!(result.unwrap(), I128::ONE);
    }

    #[test]
    fn test_checked_div_floor() {
        assert_eq!(
            I128::from(8).checked_div_floor(&I128::from(3)).unwrap(),
            I128::from(2)
        );
        assert_eq!(
            I128::from(-8).checked_div_floor(&I128::from(3)).unwrap(),
            I128::from(-3)
        );
        assert_eq!(
            I128::from(8).checked_div_floor(&I128::from(-3)).unwrap(),
            I128::from(-3)
        );
        assert_eq!(
            I128::from(-8).checked_div_floor(&I128::from(-3)).unwrap(),
            I128::from(2)
        );
    }

    #[test]
    fn test_checked_div_mod_floor() {
        assert_eq!(
            I128::from(8).checked_div_mod_floor(&I128::from(3)).unwrap(),
            (I128::from(2), I128::from(2))
        );
        assert_eq!(
            I128::from(-8)
                .checked_div_mod_floor(&I128::from(3))
                .unwrap(),
            (I128::from(-3), I128::from(-1))
        );
        assert_eq!(
            I128::from(8)
                .checked_div_mod_floor(&I128::from(-3))
                .unwrap(),
            (I128::from(-3), I128::from(-1))
        );
        assert_eq!(
            I128::from(-8)
                .checked_div_mod_floor(&I128::from(-3))
                .unwrap(),
            (I128::from(2), I128::from(2))
        );
    }
}<|MERGE_RESOLUTION|>--- conflicted
+++ resolved
@@ -8,16 +8,10 @@
 
 impl<const LIMBS: usize> Int<LIMBS> {
     #[inline]
-<<<<<<< HEAD
     /// Base div_rem operation on dividing [`Int`]s.
+    ///
     /// Computes the quotient and remainder of `self / rhs`.
     /// Furthermore, returns the signs of `self` and `rhs`.
-=======
-    /// Base div_rem operation.
-    ///
-    /// Given `(a, b)`, computes the quotient and remainder of their absolute values. Furthermore,
-    /// returns the signs of `a` and `b`.
->>>>>>> 2c8af9c8
     const fn div_rem_base(
         &self,
         rhs: &NonZero<Self>,
