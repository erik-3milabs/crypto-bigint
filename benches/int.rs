--- conflicted
+++ resolved
@@ -1,16 +1,9 @@
 use std::ops::Div;
 
-<<<<<<< HEAD
-use criterion::{black_box, criterion_group, criterion_main, BatchSize, Criterion};
-use rand_core::OsRng;
-=======
 use criterion::{BatchSize, Criterion, black_box, criterion_group, criterion_main};
-use num_traits::WrappingSub;
+use crypto_bigint::{I128, I256, I512, I1024, I2048, I4096, NonZero, Random};
 use rand_chacha::ChaChaRng;
 use rand_core::SeedableRng;
->>>>>>> 21ebb49d
-
-use crypto_bigint::{I128, I256, I512, I1024, I2048, I4096, NonZero, Random};
 
 fn bench_mul(c: &mut Criterion) {
     let mut rng = ChaChaRng::from_os_rng();
