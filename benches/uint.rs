--- conflicted
+++ resolved
@@ -1,18 +1,10 @@
-<<<<<<< HEAD
 use criterion::measurement::WallTime;
 use criterion::{
-    black_box, criterion_group, criterion_main, BatchSize, BenchmarkGroup, BenchmarkId, Criterion,
+    BatchSize, BenchmarkGroup, BenchmarkId, Criterion, black_box, criterion_group, criterion_main,
 };
-use crypto_bigint::modular::SafeGcdInverter;
 use crypto_bigint::{
-    Int, Limb, NonZero, Odd, PrecomputeInverter, Random, RandomBits, RandomMod, Reciprocal, Uint,
-    U1024, U128, U16384, U192, U2048, U256, U320, U384, U4096, U448, U512, U64, U8192,
-=======
-use criterion::{BatchSize, Criterion, black_box, criterion_group, criterion_main};
-use crypto_bigint::{
-    Limb, NonZero, Odd, Random, RandomBits, RandomMod, Reciprocal, U128, U256, U512, U1024, U2048,
-    U4096, Uint,
->>>>>>> 21ebb49d
+    Gcd, Int, Limb, NonZero, Odd, Random, RandomBits, RandomMod, Reciprocal, U128, U256, U512,
+    U1024, U2048, U4096, Uint,
 };
 use rand_chacha::ChaCha8Rng;
 use rand_core::{RngCore, SeedableRng};
@@ -336,49 +328,41 @@
     group.finish();
 }
 
-<<<<<<< HEAD
-fn gcd_bench<const LIMBS: usize, const UNSAT_LIMBS: usize>(
-    g: &mut BenchmarkGroup<WallTime>,
-    _x: Uint<LIMBS>,
-) where
-    Odd<Uint<LIMBS>>: PrecomputeInverter<Inverter = SafeGcdInverter<LIMBS, UNSAT_LIMBS>>,
+fn gcd_bench<const LIMBS: usize>(g: &mut BenchmarkGroup<WallTime>, rng: &mut impl RngCore)
+where
+    Uint<LIMBS>: Gcd<Output = Uint<LIMBS>>,
 {
     g.bench_function(BenchmarkId::new("gcd", LIMBS), |b| {
         b.iter_batched(
             || {
-                let f = Uint::<LIMBS>::random(&mut OsRng);
-                let g = Uint::<LIMBS>::random(&mut OsRng);
+                let f = Uint::<LIMBS>::random(rng);
+                let g = Uint::<LIMBS>::random(rng);
                 (f, g)
             },
-            |(f, g)| black_box(Uint::gcd(&f, &g)),
+            |(f, g)| black_box(f.gcd(&g)),
             BatchSize::SmallInput,
         )
     });
     g.bench_function(BenchmarkId::new("bingcd", LIMBS), |b| {
         b.iter_batched(
             || {
-                let f = Uint::<LIMBS>::random(&mut OsRng);
-                let g = Uint::<LIMBS>::random(&mut OsRng);
+                let f = Uint::<LIMBS>::random(rng);
+                let g = Uint::<LIMBS>::random(rng);
                 (f, g)
             },
             |(f, g)| black_box(Uint::bingcd(&f, &g)),
             BatchSize::SmallInput,
         )
     });
-=======
-fn bench_gcd(c: &mut Criterion) {
-    let mut rng = make_rng();
-    let mut group = c.benchmark_group("greatest common divisor");
->>>>>>> 21ebb49d
 
     g.bench_function(BenchmarkId::new("bingcd_small", LIMBS), |b| {
         b.iter_batched(
             || {
-                let f = Uint::<LIMBS>::random(&mut OsRng)
+                let f = Uint::<LIMBS>::random(rng)
                     .bitor(&Uint::ONE)
                     .to_odd()
                     .unwrap();
-                let g = Uint::<LIMBS>::random(&mut OsRng);
+                let g = Uint::<LIMBS>::random(rng);
                 (f, g)
             },
             |(f, g)| black_box(f.classic_bingcd(&g)),
@@ -388,16 +372,11 @@
     g.bench_function(BenchmarkId::new("bingcd_large", LIMBS), |b| {
         b.iter_batched(
             || {
-<<<<<<< HEAD
-                let f = Uint::<LIMBS>::random(&mut OsRng)
+                let f = Uint::<LIMBS>::random(rng)
                     .bitor(&Uint::ONE)
                     .to_odd()
                     .unwrap();
-                let g = Uint::<LIMBS>::random(&mut OsRng);
-=======
-                let f = U256::random(&mut rng);
-                let g = U256::random(&mut rng);
->>>>>>> 21ebb49d
+                let g = Uint::<LIMBS>::random(rng);
                 (f, g)
             },
             |(f, g)| black_box(f.optimized_bingcd(&g)),
@@ -407,42 +386,36 @@
 }
 
 fn bench_gcd(c: &mut Criterion) {
+    let mut rng = make_rng();
     let mut group = c.benchmark_group("greatest common divisor");
 
-    gcd_bench(&mut group, U64::ZERO);
-    gcd_bench(&mut group, U128::ZERO);
-    gcd_bench(&mut group, U192::ZERO);
-    gcd_bench(&mut group, U256::ZERO);
-    gcd_bench(&mut group, U320::ZERO);
-    gcd_bench(&mut group, U384::ZERO);
-    gcd_bench(&mut group, U448::ZERO);
-    gcd_bench(&mut group, U512::ZERO);
-    gcd_bench(&mut group, U1024::ZERO);
-    gcd_bench(&mut group, U2048::ZERO);
-    gcd_bench(&mut group, U4096::ZERO);
-    gcd_bench(&mut group, U8192::ZERO);
-    gcd_bench(&mut group, U16384::ZERO);
+    gcd_bench::<1>(&mut group, &mut rng);
+    gcd_bench::<2>(&mut group, &mut rng);
+    gcd_bench::<3>(&mut group, &mut rng);
+    gcd_bench::<4>(&mut group, &mut rng);
+    gcd_bench::<5>(&mut group, &mut rng);
+    gcd_bench::<6>(&mut group, &mut rng);
+    gcd_bench::<7>(&mut group, &mut rng);
+    gcd_bench::<8>(&mut group, &mut rng);
+    gcd_bench::<16>(&mut group, &mut rng);
+    gcd_bench::<32>(&mut group, &mut rng);
+    gcd_bench::<64>(&mut group, &mut rng);
+    gcd_bench::<128>(&mut group, &mut rng);
+    gcd_bench::<256>(&mut group, &mut rng);
 
     group.finish();
 }
 
-fn xgcd_bench<const LIMBS: usize, const UNSAT_LIMBS: usize>(
-    g: &mut BenchmarkGroup<WallTime>,
-    _x: Uint<LIMBS>,
-) where
-    Odd<Uint<LIMBS>>: PrecomputeInverter<Inverter = SafeGcdInverter<LIMBS, UNSAT_LIMBS>>,
+fn xgcd_bench<const LIMBS: usize>(g: &mut BenchmarkGroup<WallTime>, rng: &mut impl RngCore)
+where
+    Uint<LIMBS>: Gcd<Output = Uint<LIMBS>>,
 {
     g.bench_function(BenchmarkId::new("binxgcd", LIMBS), |b| {
         b.iter_batched(
             || {
-<<<<<<< HEAD
                 let modulus = Int::MIN.as_uint().wrapping_add(&Uint::ONE).to_nz().unwrap();
-                let f = Uint::<LIMBS>::random_mod(&mut OsRng, &modulus).as_int();
-                let g = Uint::<LIMBS>::random_mod(&mut OsRng, &modulus).as_int();
-=======
-                let f = Odd::<U256>::random(&mut rng);
-                let g = U256::random(&mut rng);
->>>>>>> 21ebb49d
+                let f = Uint::<LIMBS>::random_mod(rng, &modulus).as_int();
+                let g = Uint::<LIMBS>::random_mod(rng, &modulus).as_int();
                 (f, g)
             },
             |(f, g)| black_box(f.binxgcd(&g)),
@@ -452,21 +425,22 @@
 }
 
 fn bench_xgcd(c: &mut Criterion) {
+    let mut rng = make_rng();
     let mut group = c.benchmark_group("greatest common divisor");
 
-    xgcd_bench(&mut group, U64::ZERO);
-    xgcd_bench(&mut group, U128::ZERO);
-    xgcd_bench(&mut group, U192::ZERO);
-    xgcd_bench(&mut group, U256::ZERO);
-    xgcd_bench(&mut group, U320::ZERO);
-    xgcd_bench(&mut group, U384::ZERO);
-    xgcd_bench(&mut group, U448::ZERO);
-    xgcd_bench(&mut group, U512::ZERO);
-    xgcd_bench(&mut group, U1024::ZERO);
-    xgcd_bench(&mut group, U2048::ZERO);
-    xgcd_bench(&mut group, U4096::ZERO);
-    xgcd_bench(&mut group, U8192::ZERO);
-    xgcd_bench(&mut group, U16384::ZERO);
+    xgcd_bench::<1>(&mut group, &mut rng);
+    xgcd_bench::<2>(&mut group, &mut rng);
+    xgcd_bench::<3>(&mut group, &mut rng);
+    xgcd_bench::<4>(&mut group, &mut rng);
+    xgcd_bench::<5>(&mut group, &mut rng);
+    xgcd_bench::<6>(&mut group, &mut rng);
+    xgcd_bench::<7>(&mut group, &mut rng);
+    xgcd_bench::<8>(&mut group, &mut rng);
+    xgcd_bench::<16>(&mut group, &mut rng);
+    xgcd_bench::<32>(&mut group, &mut rng);
+    xgcd_bench::<64>(&mut group, &mut rng);
+    xgcd_bench::<128>(&mut group, &mut rng);
+    xgcd_bench::<256>(&mut group, &mut rng);
 
     group.finish();
 }
